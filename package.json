--- conflicted
+++ resolved
@@ -13,13 +13,8 @@
     "setup": "yarn install --frozen-lockfile",
     "check-pretty": "prettier --check .",
     "lint": "solhint \"contracts/**/*.sol\"",
-<<<<<<< HEAD
     "compile": "forge build --force",
-=======
-    "compile-contracts": "hardhat compile --show-stack-traces --force",
-    "compile-foundry": "forge build",
     "test-hardhat": "hardhat test",
->>>>>>> 818ca181
     "test-foundry-local": "forge test -vvv --force --no-match-path 'contracts/test/forkMainnet/*.t.sol'",
     "test-foundry-fork": "forge test -vvv --force --fork-url $NODE_RPC_URL --fork-block-number $FORK_BLOCK_NUMBER --match-path 'contracts/test/forkMainnet/*.t.sol'"
   },
